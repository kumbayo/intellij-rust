--- conflicted
+++ resolved
@@ -254,10 +254,6 @@
     implements  ("use_glob") = "org.rust.lang.core.psi.RustNamedElement"
     mixin       ("use_glob") = "org.rust.lang.core.psi.impl.mixin.RustUseGlobImplMixin"
 
-<<<<<<< HEAD
-    elementType (".*_bin_expr")   = binary_expr
-    elementType (".*_range_expr") = range_expr
-=======
     // HACK(jajakobyly): Grammar-Kit is unable to simply generate accesors for tokens
     //                   created by external rules. We need to work around this limitation.
     //                   Fortunately, all "external" tokens are only used inside binary
@@ -265,9 +261,8 @@
     implements  ("binary_expr") = "org.rust.lang.core.psi.impl.RustBinaryExprExternalTokens"
     mixin       ("binary_expr") = "org.rust.lang.core.psi.impl.mixin.RustBinaryExprImplMixin"
 
-    elementType(".*_bin_expr")   = binary_expr
-    elementType(".*_range_expr") = range_expr
->>>>>>> 5ea92ab6
+    elementType (".*_bin_expr")   = binary_expr
+    elementType (".*_range_expr") = range_expr
 
     extends           ("(?!meta_item)(?!foreign_item).*_item") = item_
     elementTypeFactory("(?!meta_item)(?!foreign_item).*_item") = "org.rust.lang.core.stubs.types.ElementFactoryKt.factory"
